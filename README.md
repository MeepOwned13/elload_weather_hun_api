--- conflicted
+++ resolved
@@ -1,9 +1,5 @@
 # Hungarian Electricity load and Weather API
 
-<<<<<<< HEAD
-This API will provide live updates on electricity load and weather for Hungary and provide electricity load forecasts as well using AI.
-=======
 This API will provide 10 minute updates on electricity load and weather for Hungary and provide electricity load forecasts as well using AI.
 
-Refer to [OMSZ Terms and Conditions](https://odp.met.hu/ODP_altalanos_felhasznalasi_feltetelek.pdf) on how to use the data this project downloads, manages in a Database.
->>>>>>> da3488c7
+Refer to [OMSZ Terms and Conditions](https://odp.met.hu/ODP_altalanos_felhasznalasi_feltetelek.pdf) on how to use the data this project downloads, manages in a Database.